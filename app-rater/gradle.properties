<<<<<<< HEAD
=======
#
# Copyright (C) 2015 Oleg Kan
#
# Licensed under the Apache License, Version 2.0 (the "License");
# you may not use this file except in compliance with the License.
# You may obtain a copy of the License at
#
#     http://www.apache.org/licenses/LICENSE-2.0
#
# Unless required by applicable law or agreed to in writing, software
# distributed under the License is distributed on an "AS IS" BASIS,
# WITHOUT WARRANTIES OR CONDITIONS OF ANY KIND, either express or implied.
# See the License for the specific language governing permissions and
# limitations under the License.
#

>>>>>>> d919d376
# Project-wide Gradle settings.

# IDE (e.g. Android Studio) users:
# Gradle settings configured through the IDE *will override*
# any settings specified in this file.

# For more details on how to configure your build environment visit
# http://www.gradle.org/docs/current/userguide/build_environment.html

# Specifies the JVM arguments used for the daemon process.
# The setting is particularly useful for tweaking memory settings.
# Default value: -Xmx10248m -XX:MaxPermSize=256m
# org.gradle.jvmargs=-Xmx2048m -XX:MaxPermSize=512m -XX:+HeapDumpOnOutOfMemoryError -Dfile.encoding=UTF-8

# When configured, Gradle will run in incubating parallel mode.
# This option should only be used with decoupled projects. More details, visit
# http://www.gradle.org/docs/current/userguide/multi_project_builds.html#sec:decoupled_projects
# org.gradle.parallel=true

# maven.gradle & bintray.gradle use

<<<<<<< HEAD
VERSION_NAME = 1.0.1
VERSION_CODE = 101
=======
VERSION_NAME = 1.1.5
VERSION_CODE = 115
>>>>>>> d919d376

POM_NAME = AppRater
POM_ARTIFACT_ID = app-rater
POM_DESCRIPTION = A library that lets you prompt user to rate your application.

POM_URL = https://github.com/simplaapliko/AppRater
POM_SCM_URL = https://github.com/simplaapliko/AppRater
POM_SCM_CONNECTION = https://github.com/simplaapliko/AppRater.git
POM_SCM_DEV_CONNECTION = https://github.com/simplaapliko/AppRater.git
POM_ISSUE_TRACKER_URL = https://github.com/simplaapliko/AppRater/issues<|MERGE_RESOLUTION|>--- conflicted
+++ resolved
@@ -1,5 +1,3 @@
-<<<<<<< HEAD
-=======
 #
 # Copyright (C) 2015 Oleg Kan
 #
@@ -16,7 +14,6 @@
 # limitations under the License.
 #
 
->>>>>>> d919d376
 # Project-wide Gradle settings.
 
 # IDE (e.g. Android Studio) users:
@@ -38,13 +35,8 @@
 
 # maven.gradle & bintray.gradle use
 
-<<<<<<< HEAD
-VERSION_NAME = 1.0.1
-VERSION_CODE = 101
-=======
 VERSION_NAME = 1.1.5
 VERSION_CODE = 115
->>>>>>> d919d376
 
 POM_NAME = AppRater
 POM_ARTIFACT_ID = app-rater
