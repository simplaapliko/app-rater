# AppRater
[![Build Status](https://travis-ci.org/simplaapliko/AppRater.svg)](https://travis-ci.org/simplaapliko/AppRater)

A library that lets you prompt user to rate your application.

## Usage

**Gradle**

Add the following to your `build.gradle`:
```gradle
repositories {
    jcenter()
}

dependencies {
<<<<<<< HEAD
    compile 'com.simplaapliko:app-rater:1.0.1'
=======
    implementation 'com.simplaapliko:app-rater:1.1.5'
>>>>>>> d919d376
}
```

## License

    Copyright (C) 2015 Oleg Kan
    
    Licensed under the Apache License, Version 2.0 (the "License");
    you may not use this file except in compliance with the License.
    You may obtain a copy of the License at 
    
        http://www.apache.org/licenses/LICENSE-2.0
    
    Unless required by applicable law or agreed to in writing, software 
    distributed under the License is distributed on an "AS IS" BASIS,
    WITHOUT WARRANTIES OR CONDITIONS OF ANY KIND, either express or implied.
    See the License for the specific language governing permissions and 
    limitations under the License.

## Author

Oleg Kan<|MERGE_RESOLUTION|>--- conflicted
+++ resolved
@@ -14,11 +14,7 @@
 }
 
 dependencies {
-<<<<<<< HEAD
-    compile 'com.simplaapliko:app-rater:1.0.1'
-=======
     implementation 'com.simplaapliko:app-rater:1.1.5'
->>>>>>> d919d376
 }
 ```
 
